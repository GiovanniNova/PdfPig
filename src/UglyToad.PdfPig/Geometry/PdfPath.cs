--- conflicted
+++ resolved
@@ -212,15 +212,9 @@
         }
 
         /// <summary>
-<<<<<<< HEAD
-        /// The rectangle completely containing the path.
-        /// </summary>
-        /// <returns></returns>
-=======
         /// Gets a <see cref="PdfRectangle"/> which entirely contains the geometry of the defined path.
         /// </summary>
         /// <returns>For paths which don't define any geometry this returns <see langword="null"/>.</returns>
->>>>>>> 2ef45f71
         public PdfRectangle? GetBoundingRectangle()
         {
             if (commands.Count == 0)
